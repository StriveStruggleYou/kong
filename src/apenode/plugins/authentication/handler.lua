-- Copyright (C) Mashape, Inc.

local access = require "apenode.plugins.authentication.access"
<<<<<<< HEAD
local BasePlugin = require "apenode.base_plugin"

local Handler = {}
Handler.__index = Handler

setmetatable(Handler, {
  __index = BasePlugin, -- this is what makes the inheritance work
  __call = function (cls, ...)
    local self = setmetatable({}, cls)
    self:_init(...)
    return self
  end,
})

function Handler:_init(name)
  BasePlugin._init(self, name) -- call the base class constructor
=======

local _M = {}

function _M.access()
  access.execute()
end

function _M.header_filter()
  -- Do nothing
>>>>>>> 73835be7
end

function Handler:access()
  BasePlugin.access(self)
  access.execute()
end

return Handler<|MERGE_RESOLUTION|>--- conflicted
+++ resolved
@@ -1,7 +1,6 @@
 -- Copyright (C) Mashape, Inc.
 
 local access = require "apenode.plugins.authentication.access"
-<<<<<<< HEAD
 local BasePlugin = require "apenode.base_plugin"
 
 local Handler = {}
@@ -18,17 +17,6 @@
 
 function Handler:_init(name)
   BasePlugin._init(self, name) -- call the base class constructor
-=======
-
-local _M = {}
-
-function _M.access()
-  access.execute()
-end
-
-function _M.header_filter()
-  -- Do nothing
->>>>>>> 73835be7
 end
 
 function Handler:access()
